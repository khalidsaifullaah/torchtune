--- conflicted
+++ resolved
@@ -8,9 +8,6 @@
 
 from torch import nn
 
-<<<<<<< HEAD
-from torchao.dtypes import TensorCoreTiledLayout
-=======
 if _USE_NEW_TENSOR_CORE_TILED_LAYOUT_API:
     # https://github.com/pytorch/torchtune/issues/1908
     try:
@@ -21,7 +18,6 @@
         from torchao.dtypes import TensorCoreTiledLayoutType as TensorCoreTiledLayout
 else:
     from torchao.dtypes import TensorCoreTiledLayoutType as TensorCoreTiledLayout
->>>>>>> fead99e7
 
 from torchao.quantization import (
     int4_weight_only,
