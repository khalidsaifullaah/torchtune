--- conflicted
+++ resolved
@@ -86,12 +86,12 @@
 optimizer_in_bwd: False
 
 loss:
-<<<<<<< HEAD
   _component_: torchtune.modules.loss.LinearCrossEntropyLoss
-=======
-  _component_: torchtune.modules.loss.CEWithChunkedOutputLoss
+max_steps_per_epoch: null
+gradient_accumulation_steps: 1  # Use to increase effective batch size
+clip_grad_norm: null
+compile: False  # torch.compile the model + loss, True increases speed + decreases memory
 
->>>>>>> e5650434
 max_steps_per_epoch: null
 gradient_accumulation_steps: 32
 compile: False
