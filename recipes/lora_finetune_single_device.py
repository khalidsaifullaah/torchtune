# Copyright (c) Meta Platforms, Inc. and affiliates.
# All rights reserved.
#
# This source code is licensed under the BSD-style license found in the
# LICENSE file in the root directory of this source tree.

import sys
import time

from functools import partial
from typing import Any, Dict, Optional, Union
from warnings import warn

import torch
import torchtune.modules.common_utils as common_utils
from omegaconf import DictConfig, ListConfig

from torch import nn
from torch.optim import Optimizer
from torch.utils.data import DataLoader, DistributedSampler
from torchtune import config, modules, training, utils, generation
from torchtune.config._utils import _get_component_from_path
from torchtune.data import padded_collate_packed
from torchtune.datasets import ConcatDataset
from torchtune.modules.peft import (
    get_adapter_params,
    get_adapter_state_dict,
    get_lora_module_names,
    get_merged_lora_ckpt,
    set_trainable_params,
    validate_missing_and_unexpected_for_lora,
)
from torchtune.recipe_interfaces import FTRecipeInterface
from torchtune.training import DummyProfiler, PROFILER_KEY

from tqdm import tqdm
import wandb


class LoRAFinetuneRecipeSingleDevice(FTRecipeInterface):
    """
    LoRA finetuning recipe for dense transformer-based LLMs such as Llama2. This recipe is optimized
    for single GPU training. Training on CPU is not supported.

    Features:
        - Activation Checkpointing. This can be controlled using the ``enable_activation_checkpointing``
            flag. Activation checkpointing helps reduce the memory footprint since we no longer keep
            activations in memory and instead recompute them during the backward pass. This is especially
            helpful for larger batch sizes when you're memory constrained. But these savings in memory
            come at the cost of training performance. In most cases training can slow-down quite a bit as
            a result of this activation recomputation.

        - Activation Offloading. This can be controlled using the ``enable_activation_offloading``
            flag. Activation offloading is a technique similar to activations checkpointing that helps
            reduce the memory footprint to prevent OOMs on CUDA and enable bigger batches. Where activations
            checkpointing drops the activation in the forward to recompute it later in the backward,
            activations offloading will drop the activation in the forward to the CPU and bring it
            back during the backward pass. As always, there is a tradeoff--these savings in memory can
            come at the cost of training performance and CPU resources. To recover some runtime cost,
            we've added an option to enable offloading on a different stream to permit overlapping with
            the computation. This option is currently only available on PyTorch 2.5 or later and will
            be enabled by default if an acceptable torch version is found. Activation offloading can be
            used in conjunction with activation checkpointing.

        - Precision. Full fp32 and bf16 training are supported. Precision is controlled using the ``dtype``
            flag. When ``dtype=bf16``, all activations, gradients and optimizer states are in bfloat16. In
            most cases this should halve the memory footprint of full precision (fp32) training, without
            loss in model quality (will depend on the model, training data and other settings). For
            GPUs which do not support bfloat16, we fall back to fp32. Mixed precision training and fp16
            precision are currently not supported.

        - Gradient Accumulation. You can simulate larger batch sizes by accumulating gradients. This is
            controlled using the ``gradient_accumulation_steps`` flag.

                Total Batch Size = batch_size * gradient accumulation steps.

            For example: with batch_size=1 and gradient_accumulation_steps=32 we get a total batch size of 32.

            Gradient accumulation is especially useful when you are memory constrained. In this case,
            accumulating gradients might give you better training speed than enabling activation
            checkpointing.

        - Lower precision optimizers. This recipe supports lower-precision optimizers from the bitsandbytes
            library (https://huggingface.co/docs/bitsandbytes/main/en/index). We've tested the recipe with
            8-bit AdamW and Paged AdamW.

        - Checkpointing. Model weights are checkpointed both at the end of each epoch and at the end of
            training. Currently we checkpoint both the adapter weights (trainable params only) and the
            complete merged weights (adapter weights added back to the base model). For more details
            please take a look at our LoRA tutorial
            (https://pytorch.org/torchtune/main/tutorials/lora_finetune.html).

            Optimizer State and recipe state (seed, total_epochs, number of epochs run etc) are
            only saved at the end of a given epoch and used in case of resuming training. Resuming
            training is controlled by the ``resume_from_checkpoint`` flag. Mid-epoch checkpointing is
            currently not supported.

            For more details on the checkpointer, please take a look at
            our checkpointer deepdive (https://pytorch.org/torchtune/main/tutorials/checkpointer.html).

        - Logging. Terminal, Disk, WandB and TensorBoard are all supported.

        - Gradient Clipping. Gradient clipping is supported using the ``clip_grad_norm`` flag. By default,
            ``clip_grad_norm`` is set to ``None``. If you only want to log the grad norm, you can set
            ``clip_grad_norm='inf'``.

    For a full list of example configs for this recipe, run ``tune ls`` on the command line. Each config
    has example commands for how to kick-off training.

    Args:
        cfg (DictConfig): OmegaConf object parsed from yaml file

    Raises:
        ValueError: If ``dtype`` is set to fp16.
        RuntimeError: If ``dtype`` is set to bf16 and the hardware does not support bf16.
        RuntimeError: If ``enable_activation_offloading`` is True and device is not CUDA.
        RuntimeError: If ``enable_activation_offloading`` is True and ``enable_activation_checkpointing`` is False.
        RuntimeError: If ``left_pad_sequence`` is set as the data collator

    """

    def __init__(self, cfg: DictConfig) -> None:
        self._device = utils.get_device(device=cfg.device)
        # Reduced precision logic
        self._dtype = training.get_dtype(cfg.dtype, device=self._device)
        # fp16 precision is explicitly disabled as it is not supported in this
        # recipe (for example, no gradient scaling).
        if self._dtype == torch.float16:
            raise ValueError(
                "fp16 precision is not supported in this recipe. Please use fp32 or bf16."
            )

        # logging attributes
        self._output_dir = cfg.output_dir
        self._log_every_n_steps = cfg.get("log_every_n_steps", 1)
        self._log_peak_memory_stats = cfg.get("log_peak_memory_stats", False)
        self._logger = utils.get_logger(cfg.log_level)

        if self._log_peak_memory_stats and self._device.type == "cpu":
            self._logger.info(
                "log_peak_memory_stats was set to True, however, training uses cpu. Setting log_peak_memory_stats=False."
            )
            self._log_peak_memory_stats = False

        # These are public properties which are updated by the checkpoint loader
        # when ``resume_from_checkpoint`` is `True` or validated in tests
        self.seed = training.set_seed(
            seed=cfg.seed, debug_mode=cfg.get("cudnn_deterministic_mode", None)
        )
        self.epochs_run = 0
        self.total_epochs = cfg.epochs
        self.max_steps_per_epoch = cfg.max_steps_per_epoch
        self.global_step = 0
        self._resume_from_checkpoint = cfg.resume_from_checkpoint
        self._save_adapter_weights_only = cfg.get("save_adapter_weights_only", False)
        self._gradient_accumulation_steps = cfg.gradient_accumulation_steps
        self._clip_grad_norm = cfg.get("clip_grad_norm", None)

        # activation checkpointing/offloading
        self._enable_activation_checkpointing = cfg.get(
            "enable_activation_checkpointing", False
        )
        self._enable_activation_offloading = cfg.get(
            "enable_activation_offloading", False
        )
        if self._enable_activation_offloading:
            if self._device.type != "cuda":
                raise RuntimeError(
                    "enable_activation_offloading should only be True when training on CUDA"
                )
            if not self._enable_activation_checkpointing:
                raise RuntimeError(
                    "enable_activation_offloading should only be True when enable_activation_checkpointing is True"
                )
        elif (
            self._enable_activation_checkpointing
            and cfg.checkpointer.model_type != "LLAMA3_VISION"
        ):
            utils.log_rank_zero(
                self._logger,
                "Hint: enable_activation_checkpointing is True, but enable_activation_offloading isn't. "
                "Enabling activation offloading should reduce memory further.",
            )

    def load_checkpoint(self, cfg_checkpointer: DictConfig) -> Dict[str, Any]:
        """
        Extract the checkpoint state from file and validate. This includes the
        base model weights. If resume_from_checkpoint is True, this also includes
        the adapter weights and recipe state
        """
        self._checkpointer = config.instantiate(
            cfg_checkpointer,
            should_load_recipe_state=self._resume_from_checkpoint,
        )
        checkpoint_dict = self._checkpointer.load_checkpoint()

        if self._resume_from_checkpoint:
            if training.ADAPTER_KEY not in checkpoint_dict:
                raise ValueError(
                    "Adapter weights not found. Please ensure a valid adapter checkpoint is provided."
                )
            # _update_recipe_state will throw an exception if the recipe state is not corrctly loaded
            # no need to check here
            self._update_recipe_state(checkpoint_dict)
        return checkpoint_dict

    def _update_recipe_state(self, ckpt_dict: Dict[str, Any]) -> None:
        """
        Updates the recipe state from checkpoint.
        """
        try:
            self.epochs_run = ckpt_dict[training.EPOCHS_KEY]

            # on mismatch, warn the user and prevent the override
            if self.seed != ckpt_dict[training.SEED_KEY]:
                warn(
                    message=(
                        "Config value for seed does not match the checkpoint value, "
                        f"using the checkpoint value: {ckpt_dict[training.SEED_KEY]}"
                    )
                )
                self.seed = ckpt_dict[training.SEED_KEY]
            if self.max_steps_per_epoch != ckpt_dict[training.MAX_STEPS_KEY]:
                warn(
                    message=(
                        "Config value for max_steps_per_epoch does not match the checkpoint value, "
                        f"using the checkpoint value: {ckpt_dict[training.MAX_STEPS_KEY]}"
                    )
                )
                self.max_steps_per_epoch = ckpt_dict[training.MAX_STEPS_KEY]

            # on mismatch, warn the user but allow the override
            if self.total_epochs != ckpt_dict[training.TOTAL_EPOCHS_KEY]:
                warn(
                    message=(
                        "Config value for total_epochs does not match the checkpoint value, "
                        f"using the config value: {self.total_epochs}"
                    )
                )

        except KeyError as e:
            raise KeyError(
                "Checkpoint does not contain the required keys needed for updating recipe state. "
                "Are you sure you passed in the right recipe checkpoint?"
            ) from e

    def setup(self, cfg: DictConfig) -> None:
        """
        Setup the recipe state. This includes recipe state (if resume_from_checkpoint is True),
        model, tokenizer, loss, optimizer, learning rate scheduler, sampler, and dataloader.
        """
        self._metric_logger = config.instantiate(cfg.metric_logger)

        # log config with parameter override
        self._metric_logger.log_config(cfg)

        self._compile = cfg.compile
        if cfg.device == "npu" and cfg.compile:
            raise ValueError(
                "NPU does not support model compilation. Please set `compile: False` in the config."
            )
        checkpoint_dict = self.load_checkpoint(cfg_checkpointer=cfg.checkpointer)

        # hack to toggle to the low cpu ram version of the reparametrize_as_dtype
        # hook based on the config.
        common_utils._use_low_cpu_ram = cfg.get("low_cpu_ram", False)

        # set up model
        self._model = self._setup_model(
            cfg_model=cfg.model,
            enable_activation_checkpointing=self._enable_activation_checkpointing,
            enable_activation_offloading=self._enable_activation_offloading,
            compile_model=cfg.compile,
            base_model_state_dict=checkpoint_dict[training.MODEL_KEY],
            lora_weights_state_dict=(
                checkpoint_dict[training.ADAPTER_KEY]
                if self._resume_from_checkpoint
                else None
            ),
        )

        self._tokenizer = config.instantiate(cfg.tokenizer)
        self._logger.info("Tokenizer is initialized from file.")

        self._optimizer = self._setup_optimizer(
            cfg_optimizer=cfg.optimizer,
            opt_state_dict=(
                checkpoint_dict[training.OPT_KEY]
                if self._resume_from_checkpoint
                else None
            ),
        )

        # initialize loss
        self._loss_fn = config.instantiate(cfg.loss)
        if self._compile:
            self._loss_fn = training.compile_loss(self._loss_fn)

        # The loss may handle the output projection. If true, the model should skip it.
        self.linear_loss = getattr(self._loss_fn, "linear_loss", False)
        self._model.skip_linear_projection = self.linear_loss

        self._logger.info("Loss is initialized.")

        # Monte Add:
        self._run_validation = cfg.get("run_validation", True)

        # Dataloader depends on the tokenizer and loss_fn and should be
        # setup after all of these are setup
        collate_name = cfg.get("collate_fn", "torchtune.data.padded_collate_sft")
        self._sampler, self._dataloader, self._valid_dataloader = self._setup_data(
            cfg_dataset=cfg.dataset,
            valid_data_files=cfg.valid_data_files,
            shuffle=cfg.shuffle,
            batch_size=cfg.batch_size,
            collate_fn=collate_name,
            dataloader_state_dict=(
                checkpoint_dict[training.DATALOADER_KEY]
                if self._resume_from_checkpoint
                else None
            ),
        )

        # Finally update the recipe state which can only be correctly set after all of the
        # other components have been initialized and updated.

        # Number of training steps in each epoch depends on the number of batches produced
        # by the dataloader and the max_steps_per_epoch param set by the user and is used
        # for logging and tracking training state. This should be computed after the dataloader
        # has been setup
        self._steps_per_epoch = (
            len(self._dataloader) // self._gradient_accumulation_steps
        )
        if (
            self.max_steps_per_epoch is not None
            and self.max_steps_per_epoch < self._steps_per_epoch
        ):
            self._steps_per_epoch = self.max_steps_per_epoch
            self.global_step = self.epochs_run * self._steps_per_epoch

        # Learning rate scheduler can only be set up after number of steps
        # has been computed
        self._lr_scheduler = self._setup_lr_scheduler(
            cfg_lr_scheduler=cfg.lr_scheduler,
            num_training_steps=self.total_epochs * self._steps_per_epoch,
            last_epoch=self.global_step - 1,
        )

        # Set up profiler, returns DummyProfiler (nullcontext object with no-op `step` method)
        # if cfg is missing profiler key or if `cfg.profiler.enabled = False
        self._profiler = self._setup_profiler(cfg.get(PROFILER_KEY, None))

    def _setup_profiler(
        self, cfg_profiler: Optional[DictConfig] = None
    ) -> Union[torch.profiler.profile, DummyProfiler]:
        """
        Parses the `profiler` section of top-level `cfg` and sets up profiler

        Args:
            cfg_profiler (Optional[DictConfig]): ``profiler`` section of the top-level ``cfg`` (the main config passed to
                `recipe.main`). Default None.

        Returns:
            profiler: Union[torch.profiler.profile, DummyProfiler] - DummyProfiler is a nullcontext with no-op methods
            for `start`, `stop`, and `step` that can be used in place of `torch.profiler.profile` if profiler is not enabled such
            that the instrumented training loop does not need to be changed profiling is disabled.

        The profiler config can be provided in configs under the `profiler` key with the following layout:

        .. code-block:: yaml
            profiler:
                enabled: bool

                #Output directory of trace artifacts
                output_dir: str

            #`torch.profiler.ProfilerActivity` types to trace
            cpu: bool
            cuda: bool

                #Trace options
                profile_memory: bool
                with_stack: bool
                record_shapes: bool
                with_flops: bool

            # `torch.profiler.schedule` options:
            # wait_steps -> wait, warmup_steps -> warmup, active_steps -> active, num_cycles -> repeat
            wait_steps: int
            warmup_steps: int
            active_steps: int
            num_cycles: int
        """

        # Missing profiler section in config, assume disabled
        if cfg_profiler is None:
            cfg_profiler = DictConfig({"enabled": False})

        # Check that component is included and set correctly
        if cfg_profiler.get("_component_", None) is None:
            cfg_profiler["_component_"] = "torchtune.training.setup_torch_profiler"
        else:
            assert (
                cfg_profiler.get("_component_")
                == "torchtune.training.setup_torch_profiler"
            ), "Only torch profiler supported currently: component must be `torchtune.training.setup_torch_profiler`"

        profiler, profiler_cfg = config.instantiate(cfg_profiler)

        self._logger.info(f" Profiler config after instantiation: {profiler_cfg}")

        self.profiler_profile_memory = profiler_cfg.get("profile_memory", False)
        if profiler_cfg["enabled"]:
            self.profiler_wait_steps = profiler_cfg["wait_steps"]
            self.profiler_warmup_steps = profiler_cfg["warmup_steps"]
            self.profiler_active_steps = profiler_cfg["active_steps"]

        return profiler

    def _setup_model(
        self,
        cfg_model: DictConfig,
        enable_activation_checkpointing: bool,
        enable_activation_offloading: bool,
        compile_model: bool,
        base_model_state_dict: Dict[str, Any],
        lora_weights_state_dict: Optional[Dict[str, Any]] = None,
    ) -> nn.Module:
        with training.set_default_dtype(self._dtype), self._device:
            model = config.instantiate(cfg_model)

        self._lora_rank = cfg_model.lora_rank
        self._lora_alpha = cfg_model.lora_alpha
        self._lora_attn_modules = list(cfg_model.lora_attn_modules)
        self._apply_lora_to_mlp = cfg_model.apply_lora_to_mlp
        self._apply_lora_to_output = getattr(cfg_model, "apply_lora_to_output", False)
        self.adapter_params = get_adapter_params(model)
        self._is_dora = any(["magnitude" in k for k in self.adapter_params.keys()])
        set_trainable_params(model, self.adapter_params)

        if compile_model:
            training.compile_model(model)

        if enable_activation_checkpointing:
            training.set_activation_checkpointing(
                model, auto_wrap_policy={modules.TransformerSelfAttentionLayer}
            )

        base_missing, base_unexpected = model.load_state_dict(
            base_model_state_dict, strict=False
        )
        # This is for any adapters that need to be initialized after base weights
        # have been loaded (e.g. DoRA).
        if self._is_dora:
            for m in model.modules():
                if hasattr(m, "initialize_dora_magnitude"):
                    m.initialize_dora_magnitude()
        if lora_weights_state_dict:
            lora_missing, lora_unexpected = model.load_state_dict(
                lora_weights_state_dict, strict=False
            )
        else:
            lora_missing, lora_unexpected = None, None

        validate_missing_and_unexpected_for_lora(
            lora_attn_modules=self._lora_attn_modules,
            apply_lora_to_mlp=self._apply_lora_to_mlp,
            apply_lora_to_output=self._apply_lora_to_output,
            state_dict_keys=model.state_dict().keys(),
            base_missing=base_missing,
            base_unexpected=base_unexpected,
            lora_missing=lora_missing,
            lora_unexpected=lora_unexpected,
        )
        # Validate model adapter params were loaded in with the expected dtype
        # TODO (rohan-varma): Further validation to ensure the appropriate base params
        # are NF4 vs bf16 based on the quantization config.
        training.validate_expected_param_dtype(
            self.adapter_params.items(), dtype=self._dtype
        )

        # activation offloading
        self.activations_handling_ctx = training.get_act_offloading_ctx_manager(
            model, enable_activation_offloading
        )

        self._logger.info(f"Model is initialized with precision {self._dtype}.")

        if self._device.type != "cpu":
            memory_stats = training.get_memory_stats(device=self._device)
            training.log_memory_stats(memory_stats)
        return model

    def _setup_optimizer(
        self, cfg_optimizer: DictConfig, opt_state_dict: Optional[Dict[str, Any]] = None
    ) -> Optimizer:
        optimizer = config.instantiate(cfg_optimizer, self._model.parameters())
        if opt_state_dict:
            optimizer.load_state_dict(opt_state_dict)

        self._logger.info("Optimizer and loss are initialized.")
        return optimizer

    def _setup_lr_scheduler(
        self,
        cfg_lr_scheduler: DictConfig,
        num_training_steps: int,
        last_epoch: int,
    ) -> Optimizer:
        lr_scheduler = config.instantiate(
            cfg_lr_scheduler,
            self._optimizer,
            num_training_steps=num_training_steps,
            last_epoch=last_epoch,
        )

        self._logger.info("Learning rate scheduler is initialized.")
        return lr_scheduler

    def _setup_data(
        self,
        cfg_dataset: DictConfig,
        valid_data_files: str,
        shuffle: bool,
        batch_size: int,
        collate_fn: str,
        dataloader_state_dict: Optional[Dict[str, Any]] = None,
    ) -> DataLoader:
        """
        All data related setup happens here. This recipe currently supports only
        map-style datasets. If a state_dict is provided (meaning we are resuming a training run),
        it is loaded into the dataloader.
        """
        if isinstance(cfg_dataset, ListConfig):
            datasets = [
                config.instantiate(single_cfg_dataset, self._tokenizer)
                for single_cfg_dataset in cfg_dataset
            ]
            ds = ConcatDataset(datasets=datasets)
            packed = getattr(ds, "packed", False)
        else:
            ds = config.instantiate(cfg_dataset, self._tokenizer)
            packed = cfg_dataset.get("packed", False)

        # Instantiate collate_fn
        if "left_pad_sequence" in collate_fn:
            raise RuntimeError("left_pad_sequence collator is only for inference.")
        collate_fn = _get_component_from_path(collate_fn)

        sampler = DistributedSampler(
            ds,
            num_replicas=1,
            rank=0,
            shuffle=shuffle,
            seed=0,
        )
        dataloader = DataLoader(
            dataset=ds,
            sampler=sampler,
            batch_size=batch_size,
            # dropping last avoids shape issues with compile + flex attention
            drop_last=True,
            collate_fn=(
                partial(
                    collate_fn,
                    padding_idx=self._tokenizer.pad_id,
                    ignore_idx=self._loss_fn.ignore_index,
                )
                if not packed
                else padded_collate_packed
            ),
        )

        if self._run_validation:
            cfg_dataset['data_files'] = valid_data_files
            valid_ds = config.instantiate(cfg_dataset, self._tokenizer)
            valid_dataloader = DataLoader(
                dataset=valid_ds,
                sampler=None,
                batch_size=batch_size,
                # dropping last avoids shape issues with compile + flex attention
                drop_last=True,
                collate_fn=(
                    partial(
                        collate_fn,
                        padding_idx=self._tokenizer.pad_id,
                        ignore_idx=self._loss_fn.ignore_index,
                    )
                    if not packed
                    else padded_collate_packed
                ),
            )
        else:
            valid_dataloader = None

        log.info("Dataset and Sampler are initialized.")

        return sampler, dataloader, valid_dataloader

    def save_checkpoint(self, epoch: int) -> None:
        """
        Checkpoint the state of the recipe. The constructed checkpoint state dict
        contains the following information:
        - Merged weights with key MODEL_KEY
        - Adapter weights with key ADAPTER_KEY
        - Relevant recipe state if training is not complete
        - If the `self._save_adapter_weights_only` option is True, the checkpointer will save only the adapter weights

        To correctly resume from training, the adapter weights and recipe state must be provided along with the base model weights.
        """
        ckpt_dict = {}

        intermediate_checkpoint = epoch + 1 < self.total_epochs
        # if training is in-progress, checkpoint the optimizer state as well
        if intermediate_checkpoint:
            ckpt_dict.update(
                {
                    training.OPT_KEY: self._optimizer.state_dict(),
                    training.SEED_KEY: self.seed,
                    training.EPOCHS_KEY: self.epochs_run,
                    training.TOTAL_EPOCHS_KEY: self.total_epochs,
                    training.MAX_STEPS_KEY: self.max_steps_per_epoch,
                }
            )

        adapter_state_dict = get_adapter_state_dict(self._model.state_dict())
        ckpt_dict.update({training.ADAPTER_KEY: adapter_state_dict})

        if not self._save_adapter_weights_only:
            # Construct the full state dict with LoRA weights merged into base LLM weights

            # Move to CPU to avoid a copy on GPU
            state_dict = {k: v.cpu() for k, v in self._model.state_dict().items()}

            merged_state_dict = get_merged_lora_ckpt(
                state_dict,
                rank=self._lora_rank,
                alpha=self._lora_alpha,
            )

            ckpt_dict.update({training.MODEL_KEY: merged_state_dict})

        adapter_config = {
            "r": self._lora_rank,
            "lora_alpha": self._lora_alpha,
            "target_modules": get_lora_module_names(
                self._lora_attn_modules,
                self._apply_lora_to_mlp,
                self._apply_lora_to_output,
            ),
            "peft_type": "LORA",
        }
        ckpt_dict.update({training.ADAPTER_CONFIG: adapter_config})

        self._checkpointer.save_checkpoint(
            ckpt_dict,
            epoch=epoch,
            intermediate_checkpoint=intermediate_checkpoint,
            adapter_only=self._save_adapter_weights_only,
        )

    def _loss_step(self, batch: Dict[str, torch.Tensor], return_metrics=False) -> torch.Tensor:
        # Shape [b, s], needed for the loss not the model
        labels = batch.pop("labels")
        # run model
        with self.activations_handling_ctx:
            outputs = self._model(**batch)

<<<<<<< HEAD
        if self.linear_loss:
            weight = self._model.linear_projection_weight
            loss = self._loss_fn(weight, outputs, labels)
        else:
=======
        # self._tokenizer.decode(labels[0].clamp(min=0).tolist())
        # self._tokenizer.decode(batch['tokens'][0].tolist())
        
        # Shift labels to compute loss
        # equivalent to doing labels[..., 1:] and logits[..., :-1, :]
        # But this way we dont need to slice the logits. We just add an ignore index to labels.
        labels = torch.hstack(
            (labels[..., 1:], self.ignore_labels_cache[: labels.shape[0]])
        )
        if not isinstance(logits, list):
>>>>>>> e5650434
            labels = labels.reshape(-1)
            outputs = outputs.reshape(-1, outputs.size(-1))
            loss = self._loss_fn(outputs, labels)

<<<<<<< HEAD
        # free outputs otherwise it peaks backward memory
        del outputs
=======
        if return_metrics:
            seq_indices, eot_indices = torch.where(labels == self._tokenizer.eot_id)
            compliance_labels = labels[seq_indices, eot_indices - 1]

            logit_indices = (eot_indices - 1) // logits[0].shape[1]
            compliance_logit_indices = (eot_indices - 1) % logits[0].shape[1]

            accuracy = torch.zeros_like(compliance_labels, dtype=float)
            confidence = torch.zeros_like(compliance_labels, dtype=float)
            for i in range(logit_indices.shape[0]):
                compliance_logits = logits[logit_indices[i]][i][compliance_logit_indices[i]]
                accuracy[i] = (compliance_logits.argmax() == compliance_labels[i]).float()
                confidence[i] = compliance_logits.softmax(dim=-1)[compliance_labels[i]]

        # free logits otherwise it peaks backward memory
        del logits
>>>>>>> e5650434

        if return_metrics:
            return loss, accuracy, confidence

        return loss

    def train(self) -> None:
        """
        The core training loop.
        """

        if self._compile:
            self._logger.info(
                "NOTE: torch.compile is enabled and model is compiled in first forward. Expect a relatively slow first iteration."
            )

        # Initialize tokens count and running loss (for grad accumulation)
        t0 = time.perf_counter()
        running_loss = 0
        num_tokens = 0

        # HACK for qwen
        if 'Qwen' in self._tokenizer.__class__.__name__:
            self._tokenizer.eot_id = self._tokenizer.special_tokens["<|im_end|>"]
            self._tokenizer.start_header_id = self._tokenizer.special_tokens['<|im_start|>']

        def do_validation(epoch: int):
            log.info("Running validation...")
            generation_results = wandb.Table(columns=[
                'epoch',
                'example_idx',
                'input',
                'model_output',
                'ground_truth',
                'classification'
            ])
            self._model.eval()
            with torch.inference_mode():
                num_samples = 0
                total_loss = 0
                total_accuracy = 0
                total_confidence = 0
                total_gen_accuracy = 0
                for idx, batch in enumerate(self._valid_dataloader):
                    # for now, because inference is slow
                    if num_samples >= 10:
                        break
                    utils.batch_to_device(batch, self._device)
                    
                    self._model.set_num_output_chunks(0)
                    for seq, labels in zip(batch['tokens'], batch['labels']):
                        # where the first text (system prompt) ends and second (user prompt) begins
                        start_idx = torch.where(seq == self._tokenizer.eot_id)[0][0]
                        # the output i.e. where the non-masked part of the labels start
                        end_idx = torch.where(labels == self._tokenizer.start_header_id)[0]
                        
                        generated_tokens, _ = generation.generate(
                            model=self._model,
                            prompt=seq[:end_idx],
                            max_generated_tokens=1000,
                            pad_id=self._tokenizer.pad_id,
                            temperature=0.8,
                            top_k=300,
                            stop_tokens=self._tokenizer.stop_tokens,
                            custom_generate_next_token=None,
                        )
                        generated_tokens = generated_tokens.tolist()

                        prompt = self._tokenizer.decode(seq[start_idx:end_idx].tolist())
                        log.info('Input: \n' + prompt)
                        output = self._tokenizer.decode(generated_tokens[0][end_idx:])
                        log.info('Output: \n' + output)
                        ground_truth = self._tokenizer.decode(labels[end_idx:][labels[end_idx:] >= 0].tolist())
                        log.info('Ground Truth: \n' + ground_truth)

                        pass_text = '<answer>pass</answer>'
                        fail_text = '<answer>fail</answer>'

                        stripped_output = output.replace(' ', '').replace('\n', '').lower()
                        stripped_ground_truth = ground_truth.replace(' ', '').replace('\n', '').lower()

                        # assuming the ground truth will always have a pass or fail,
                        # this is the default if the model did not follow the format and specify pass or fail
                        classification = 'null'

                        if pass_text in stripped_output and pass_text in stripped_ground_truth:
                            classification = 'true_pass'
                        if pass_text in stripped_output and fail_text in stripped_ground_truth:
                            classification = 'false_pass'
                        if fail_text in stripped_output and fail_text in stripped_ground_truth:
                            classification = 'true_fail'
                        if fail_text in stripped_output and pass_text in stripped_ground_truth:
                            classification = 'false_fail'

                        if classification == 'true_pass' or classification == 'true_fail':
                            total_gen_accuracy += 1

                        generation_results.add_data(epoch, num_samples, prompt, output, ground_truth, classification)
                        num_samples += 1

                    self._model.set_num_output_chunks(self._loss_fn.num_output_chunks)

                    loss, accuracy, confidence = self._loss_step(batch, return_metrics=True)

                    total_loss += loss.cpu() * batch['tokens'].shape[0]
                    total_accuracy += accuracy.sum().cpu()
                    total_confidence += confidence.sum().cpu()

                log_dict = {
                    "validation/loss": total_loss / num_samples,
                    "validation/label_accuracy": total_accuracy / num_samples,
                    "validation/label_confidence": total_confidence / num_samples,
                    "validation/generation_accuracy": total_gen_accuracy / num_samples,
                    f"validation/generation_results_{epoch}": generation_results,
                }
                self._metric_logger.log_dict(
                    log_dict,
                    step=self.global_step,
                )
            self._model.train()


        with self._profiler as prof:
            # self.epochs_run should be non-zero when we're resuming from a checkpoint
            for curr_epoch in range(self.epochs_run, self.total_epochs):
                # Update the sampler to ensure data is correctly shuffled across epochs
                # in case shuffle is True
                self._sampler.set_epoch(curr_epoch)

                if self._run_validation:
                    do_validation(curr_epoch)

                pbar = tqdm(total=self._steps_per_epoch)
                self._dataloader.sampler.set_epoch(curr_epoch)
                for idx, batch in enumerate(self._dataloader):
                    # Start tracking CUDA memory for active steps for just the first epoch
                    if (
                        curr_epoch == 0
                        and self.profiler_profile_memory
                        and idx == self.profiler_wait_steps + self.profiler_warmup_steps
                        and self._device.type == "cuda"
                    ):
                        torch.cuda.memory._record_memory_history()

                    utils.batch_to_device(batch, self._device)

                    # Calculate the number of unmasked tokens in the current batch
                    # and increment the total number of tokens seen in the step
                    current_num_tokens = (
                        batch["labels"] != self._loss_fn.ignore_index
                    ).sum()
                    num_tokens += current_num_tokens

                    # Loss is normalized by default so we multiply by the number of tokens
                    # This way we can normalize by the total number of tokens if we're accumulating gradients
                    current_loss = self._loss_step(batch) * current_num_tokens
                    running_loss += current_loss
                    current_loss.backward()

                    # Step with optimizer
                    if (idx + 1) % self._gradient_accumulation_steps == 0:
                        training.scale_grads(self._model, 1 / num_tokens)
                        if self._clip_grad_norm is not None:
                            grad_norm = torch.nn.utils.clip_grad_norm_(
                                self._model.parameters(),
                                max_norm=float(self._clip_grad_norm),
                            )
                        self._optimizer.step()
                        self._optimizer.zero_grad(set_to_none=True)
                        self._lr_scheduler.step()
                        # Update the number of steps when the weights are updated
                        self.global_step += 1

                        loss_to_log = running_loss.detach().item() / num_tokens
                        pbar.update(1)
                        pbar.set_description(
                            f"{curr_epoch + 1}|{self.global_step}|Loss: {loss_to_log}"
                        )

                        # Log per-step metrics
                        if self.global_step % self._log_every_n_steps == 0:
                            time_per_step = time.perf_counter() - t0
                            log_dict = {
                                "loss": loss_to_log,
                                "lr": self._optimizer.param_groups[0]["lr"],
                                "tokens_per_second_per_gpu": num_tokens / time_per_step,
                            }
                            if (
                                self._device.type != "cpu"
                                and self._log_peak_memory_stats
                            ):
                                log_dict.update(
                                    training.get_memory_stats(device=self._device)
                                )
                            if self._clip_grad_norm is not None:
                                log_dict.update({"grad_norm": grad_norm})
                            self._metric_logger.log_dict(
                                log_dict,
                                step=self.global_step,
                            )

                        # Reset running stats for the next step
                        running_loss = 0
                        num_tokens = 0
                        t0 = time.perf_counter()

                    # Stop tracking CUDA memory now that active steps are complete
                    if (
                        curr_epoch == 0
                        and self.profiler_profile_memory
                        and idx
                        == self.profiler_wait_steps
                        + self.profiler_warmup_steps
                        + self.profiler_active_steps
                        and self._device.type == "cuda"
                    ):
                        torch.cuda.memory._record_memory_history(enabled=None)

                    # Step the profiler
                    # Note we are stepping each batch, which might not include optimizer step in the trace
                    # if the schedule cycle doesn't align with gradient accumulation.
                    prof.step()

                    if (
                        (idx + 1) // self._gradient_accumulation_steps
                    ) == self.max_steps_per_epoch:
                        break

                self.epochs_run += 1

                if curr_epoch == self.total_epochs - 1:
                    do_validation(self.total_epochs)

                start_save_checkpoint = time.perf_counter()
                self._logger.info("Starting checkpoint save...")
                self.save_checkpoint(epoch=curr_epoch)
                self._logger.info(
                    "Checkpoint saved in {:.2f} seconds.".format(
                        time.perf_counter() - start_save_checkpoint
                    )
                )

    def cleanup(self) -> None:
        self._metric_logger.close()


@config.parse
def recipe_main(cfg: DictConfig) -> None:
    """
    Entry point for the recipe.

    Configurable parameters are read in the following order:
        - Parameters specified in config (see available configs through ``tune ls``)
        - Overwritten by arguments from the command-line
    """
    config.log_config(recipe_name="LoRAFinetuneRecipeSingleDevice", cfg=cfg)
    recipe = LoRAFinetuneRecipeSingleDevice(cfg=cfg)
    recipe.setup(cfg=cfg)
    start_time = time.time()
    recipe.train()
    end_time = time.time()
    log.debug(f"Training time: {end_time - start_time:.2f} seconds")
    recipe.cleanup()


if __name__ == "__main__":
    sys.exit(recipe_main())<|MERGE_RESOLUTION|>--- conflicted
+++ resolved
@@ -666,48 +666,16 @@
         with self.activations_handling_ctx:
             outputs = self._model(**batch)
 
-<<<<<<< HEAD
         if self.linear_loss:
             weight = self._model.linear_projection_weight
             loss = self._loss_fn(weight, outputs, labels)
         else:
-=======
-        # self._tokenizer.decode(labels[0].clamp(min=0).tolist())
-        # self._tokenizer.decode(batch['tokens'][0].tolist())
-        
-        # Shift labels to compute loss
-        # equivalent to doing labels[..., 1:] and logits[..., :-1, :]
-        # But this way we dont need to slice the logits. We just add an ignore index to labels.
-        labels = torch.hstack(
-            (labels[..., 1:], self.ignore_labels_cache[: labels.shape[0]])
-        )
-        if not isinstance(logits, list):
->>>>>>> e5650434
             labels = labels.reshape(-1)
             outputs = outputs.reshape(-1, outputs.size(-1))
             loss = self._loss_fn(outputs, labels)
 
-<<<<<<< HEAD
         # free outputs otherwise it peaks backward memory
         del outputs
-=======
-        if return_metrics:
-            seq_indices, eot_indices = torch.where(labels == self._tokenizer.eot_id)
-            compliance_labels = labels[seq_indices, eot_indices - 1]
-
-            logit_indices = (eot_indices - 1) // logits[0].shape[1]
-            compliance_logit_indices = (eot_indices - 1) % logits[0].shape[1]
-
-            accuracy = torch.zeros_like(compliance_labels, dtype=float)
-            confidence = torch.zeros_like(compliance_labels, dtype=float)
-            for i in range(logit_indices.shape[0]):
-                compliance_logits = logits[logit_indices[i]][i][compliance_logit_indices[i]]
-                accuracy[i] = (compliance_logits.argmax() == compliance_labels[i]).float()
-                confidence[i] = compliance_logits.softmax(dim=-1)[compliance_labels[i]]
-
-        # free logits otherwise it peaks backward memory
-        del logits
->>>>>>> e5650434
 
         if return_metrics:
             return loss, accuracy, confidence
