--- conflicted
+++ resolved
@@ -17,14 +17,8 @@
 
 from torch import nn
 from torch.optim import Optimizer
-<<<<<<< HEAD
-from torchdata.stateful_dataloader import StatefulDataLoader
-from torchdata.stateful_dataloader.sampler import StatefulDistributedSampler
-from torchtune import config, modules, training, utils
-=======
 from torch.utils.data import DataLoader, DistributedSampler
 from torchtune import config, modules, training, utils, generation
->>>>>>> fead99e7
 from torchtune.config._utils import _get_component_from_path
 from torchtune.data import padded_collate_packed
 from torchtune.datasets import ConcatDataset
@@ -312,11 +306,7 @@
         # Dataloader depends on the tokenizer and loss_fn and should be
         # setup after all of these are setup
         collate_name = cfg.get("collate_fn", "torchtune.data.padded_collate_sft")
-<<<<<<< HEAD
-        self._dataloader = self._setup_data(
-=======
         self._sampler, self._dataloader, self._valid_dataloader = self._setup_data(
->>>>>>> fead99e7
             cfg_dataset=cfg.dataset,
             valid_data_files=cfg.valid_data_files,
             shuffle=cfg.shuffle,
@@ -571,8 +561,10 @@
         )
         dataloader = StatefulDataLoader(
             dataset=ds,
+            sampler=sampler,
             batch_size=batch_size,
-            sampler=sampler,
+            # dropping last avoids shape issues with compile + flex attention
+            drop_last=True,
             collate_fn=(
                 partial(
                     collate_fn,
@@ -582,8 +574,6 @@
                 if not packed
                 else padded_collate_packed
             ),
-            # dropping last avoids shape issues with compile + flex attention
-            drop_last=True,
         )
         valid_dataloader = DataLoader(
             dataset=valid_ds,
@@ -602,13 +592,9 @@
             ),
         )
 
-<<<<<<< HEAD
-        return dataloader
-=======
         log.info("Dataset and Sampler are initialized.")
 
         return sampler, dataloader, valid_dataloader
->>>>>>> fead99e7
 
     def save_checkpoint(self, epoch: int) -> None:
         """
@@ -833,15 +819,12 @@
         with self._profiler as prof:
             # self.epochs_run should be non-zero when we're resuming from a checkpoint
             for curr_epoch in range(self.epochs_run, self.total_epochs):
-<<<<<<< HEAD
-=======
                 # Update the sampler to ensure data is correctly shuffled across epochs
                 # in case shuffle is True
                 self._sampler.set_epoch(curr_epoch)
 
                 do_validation(curr_epoch)
 
->>>>>>> fead99e7
                 pbar = tqdm(total=self._steps_per_epoch)
                 self._dataloader.sampler.set_epoch(curr_epoch)
                 for idx, batch in enumerate(self._dataloader):
